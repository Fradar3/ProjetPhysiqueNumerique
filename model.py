--- conflicted
+++ resolved
@@ -163,11 +163,7 @@
         "pRr": 0.09,
         "ptmax": 25e-1
     }
-<<<<<<< HEAD
-    NUM_STEPS = 100
-=======
     NUM_STEPS = 200
->>>>>>> d6897209
     # rainfall_scenario = pluviogram(NUM_STEPS)
     rainfall_scenario = [1.5] * NUM_STEPS*2
     
@@ -192,18 +188,6 @@
 
     print("\nSimulation complete.")
     agent_data = model.datacollector.get_agent_vars_dataframe()
-<<<<<<< HEAD
-    create_spatial_gif(
-        agent_data_df=agent_data,
-        model_width=WIDTH,
-        model_height=HEIGHT,
-        variable_name="Altitude",
-        output_filename="Altitude_3.gif",
-        fps=15,
-        cmap="gray_r",
-        title_prefix=""
-    )
-=======
 
     variable_name = "Altitude"
     step0 = agent_data.xs(0, level="Step")
@@ -275,7 +259,6 @@
     #     cmap="gray_r",
     #     title_prefix=""
     # )
->>>>>>> d6897209
     # s = [5, 21, 51, 71, 91]
     # for i in s:
     #     model.plot_spatial_variable(agent_data, i, "WaterDepth")
